--- conflicted
+++ resolved
@@ -8,17 +8,12 @@
 ## [Unreleased]
 
 - [#733]: `defmt`: Add formatting for `core::net` with the `ip_in_core` feature
-<<<<<<< HEAD
 - [#603]: `defmt`: Raw pointers now print as `0x1234` instead of `1234`
+- [#536]: `defmt-parser`: Switch to using an enum for errors, and add some help text pointing you to the defmt docs if you use the wrong type specifier in a format string.
 
 [#733]: https://github.com/knurling-rs/defmt/pull/733
 [#603]: https://github.com/knurling-rs/defmt/pull/734
-=======
-- [#536]: `defmt-parser`: Switch to using an enum for errors, and add some help text pointing you to the defmt docs if you use the wrong type specifier in a format string.
-
-[#733]: https://github.com/knurling-rs/defmt/pull/733
 [#536]: https://github.com/knurling-rs/defmt/pull/735
->>>>>>> d4092090
 
 ## defmt-decoder v0.3.4, defmt-print v0.3.4
 
